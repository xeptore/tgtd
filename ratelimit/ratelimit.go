--- conflicted
+++ resolved
@@ -12,15 +12,10 @@
 )
 
 func TrackDownloadSleepMS() time.Duration {
-<<<<<<< HEAD
 	const (
 		from = 1
 		to   = 5
 	)
-
-	millis := (rand.IntN(to-from)+from)*1000 + rand.N(1000)
-=======
-	millis := (rand.IntN(4)+2)*1000 + rand.N(1000) //nolint:gosec
->>>>>>> 69dc5a02
+	millis := (rand.IntN(to-from)+from)*1000 + rand.N(1000) //nolint:gosec
 	return time.Duration(millis) * time.Millisecond
 }